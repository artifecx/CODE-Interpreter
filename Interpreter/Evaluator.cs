﻿using System;
using System.Collections.Generic;
using System.Linq;
using System.Text;
using System.Threading.Tasks;

namespace Interpreter
{
    public class ExecutionContext
    {
        private readonly Dictionary<string, (object Value, TokenType Type)> variables = new();

        public void DeclareVariable(string name, object value, TokenType type, int lineNumber)
        {
            object typedValue;
            try
            {
                typedValue = type switch
                {
                    TokenType.INT => InterpreterClass.ConvertToInt(value),
                    TokenType.FLOAT => Convert.ToSingle(value),
                    TokenType.CHAR => Convert.ToChar(value),
                    TokenType.BOOL => Convert.ToBoolean(value),
                    _ => value
                };

                if (!IsTypeCompatible(typedValue, type))
                {
                    throw new InvalidOperationException("Incompatible type after conversion.");
                }

                variables[name] = (typedValue, type);
            }
            catch
            {
<<<<<<< HEAD
                throw new Exception($"Error at line: {lineNumber}. Type mismatch: Cannot declare '{name}' as {type} with value '{InterpreterClass.ConvertToString(value)}' type '{RetrieveType(value)}'.");
            }

            if (!IsTypeCompatible(value, type))
            {
                throw new Exception($"Error at line: {lineNumber}. Type mismatch: Cannot declare '{name}' as {type} with value '{InterpreterClass.ConvertToString(value)}' type {RetrieveType(value)}.");
            }

            variables[name] = (typedValue, type);
=======
                string valueString = InterpreterClass.ConvertToString(value);
                string actualType = RetrieveType(value).ToString();
                throw new Exception($"Type mismatch: Cannot declare '{name}' as {type} with value '{valueString}' type '{actualType}'.");
            }
>>>>>>> d845ea66
        }

        public object GetVariable(string name, int lineNumber)
        {
            if (variables.TryGetValue(name, out var variable))
            {
                return variable.Value;
            }
            throw Lexer.keywords.TryGetValue(name, out var _type) ? throw new Exception($"Error at line: {lineNumber}. Invalid use of reserved keyword '{name}'.") :  new Exception($"Variable '{name}' is not defined.");
        }

        public void SetVariable(string name, object value, int lineNumber)
        {
            if (variables.ContainsKey(name))
            {
                var (existingValue, type) = variables[name];
                object typedValue;

                try
                {
                    typedValue = ConvertToType(value, type);

                    if (!IsTypeCompatible(typedValue, type))
                    {
                        throw new InvalidOperationException("Incompatible type after conversion.");
                    }

                    variables[name] = (typedValue, type);
                }
                catch
                {
<<<<<<< HEAD
                    throw new Exception($"Error at line: {lineNumber}. Type mismatch: Cannot assign value '{InterpreterClass.ConvertToString(value)}' to '{name}' of type {type}.");
                }

                if (!IsTypeCompatible(value, type))
                {
                    throw new Exception($"Error at line: {lineNumber}. Type mismatch: Cannot assign value '{InterpreterClass.ConvertToString(value)}' to '{name}' of type {type}.");
                }

                variables[name] = (typedValue, type);
                return;
            }

            throw Lexer.keywords.TryGetValue(name, out var _type) ? throw new Exception($"Error at line: {lineNumber}. Invalid use of reserved keyword '{name}'.")  : new Exception($"Variable '{name}' is not defined.");
=======
                    string valueString = InterpreterClass.ConvertToString(value);
                    string actualType = RetrieveType(value).ToString();
                    throw new Exception($"Type mismatch: Cannot assign value '{valueString}' type '{actualType}' to '{name}' type {type}.");
                }

                return;
            }

            throw Lexer.keywords.TryGetValue(name, out var _type) ? throw new Exception($"Invalid use of reserved keyword '{name}'.") : new Exception($"Variable '{name}' is not defined.");
>>>>>>> d845ea66
        }

        private object ConvertToType(object value, TokenType type)
        {
            switch (type)
            {
                case TokenType.INT: return InterpreterClass.ConvertToInt(value);
                case TokenType.FLOAT: return Convert.ToSingle(value);
                case TokenType.CHAR: return Convert.ToChar(value);
                case TokenType.BOOL: return Convert.ToBoolean(value);
                case TokenType.STRING: return value.ToString();
                default: return value;
            }
        }

        private bool IsTypeCompatible(object value, TokenType type)
        {
            switch (type)
            {
                case TokenType.INT:
                    return int.TryParse(value.ToString(), out _);
                case TokenType.FLOAT:
                    return float.TryParse(value.ToString(), out _);
                case TokenType.CHAR:
                    return value.ToString().Length == 1;
                case TokenType.BOOL:
                    return bool.TryParse(value.ToString(), out _);
                case TokenType.STRING:
                    return value is string;
                default:
                    return false;
            }
        }

        private object RetrieveType(object value)
        {
            return value switch
            {
                int _ => "INT",
                float _ => "FLOAT",
                char _ => "CHAR",
                bool _ => "BOOLEAN",
                string _ => "STRING",
                _ => value.GetType().Name.ToUpper()
            };
        }
    }

    public class InterpreterClass
    {
        private readonly ExecutionContext context = new();

        public void Interpret(ProgramNode program)
        {
            try
            {
                if (program == null || program.Statements == null)
                {
                    throw new Exception("No program to interpret.");
                }

                foreach (var statement in program.Statements)
                {
                    ExecuteStatement(statement);
                }
            }
            catch (Exception ex)
            {
                Console.Clear(); // :D
                Console.WriteLine(ex.Message);
                Environment.Exit(1);
                return;
            }
        }

        private void ExecuteStatement(Statement statement)
        {
            switch (statement)
            {
                case DeclarationStatement decl:
                    foreach (var variable in decl.Variables)
                    {
                        var value = variable.Initializer != null ? EvaluateExpression(variable.Initializer) : GetDefaultValue(decl.Type);
                        context.DeclareVariable(variable.Name, value, decl.Type, variable.lineNumber);
                    }
                    break;
                case AssignmentStatement assign:
                    var assignValue = EvaluateExpression(assign.Value);
                    var variableValue = context.GetVariable(assign.Variable.Name, assign.lineNumber);
                    if (assign.Operator.Type != TokenType.ASSIGNMENT) assignValue = EvaluateBinaryExpression(variableValue, assign.Operator, assignValue);
                    context.SetVariable(assign.Variable.Name, assignValue, assign.lineNumber);
                    break;
                case PostIncrementStatement postIncrement:
                    IncrementVariable(postIncrement.Variable);
                    break;
                case PostDecrementStatement postDecrement:
                    DecrementVariable(postDecrement.Variable);
                    break;
                case InputStatement inputStmt:
                    foreach (var variable in inputStmt.Variables)
                    {
                        //Console.WriteLine($"Enter value for {variable.Name}: ");
                        var input = Console.ReadLine();
                        if (input == null || input == "") throw new Exception($"Error at line: {inputStmt.lineNumber}. Input is invalid, try again.");
                        context.SetVariable(variable.Name, input, variable.lineNumber);
                    }
                    break;
                case OutputStatement output:
                    foreach (var expression in output.Expressions) Console.Write(ConvertToString(EvaluateExpression(expression)));
                    break;
                case IfStatement ifStmt:
                    bool condition = (bool)EvaluateExpression(ifStmt.Condition);
                    if (condition)
                    {
                        foreach (var thenStmt in ifStmt.ThenBranch)
                        {
                            ExecuteStatement(thenStmt);
                        }
                    }
                    else
                    {
                        foreach (var elseStmt in ifStmt.ElseBranch)
                        {
                            ExecuteStatement(elseStmt);
                        }
                    }
                    break;
                case WhileStatement whileStmt:
                    while ((bool)EvaluateExpression(whileStmt.Condition))
                    {
                        try { 
                            foreach (var bodyStmt in whileStmt.Body)
                            {
                                ExecuteStatement(bodyStmt);
                            }
                        }
                        catch (ContinueException)
                        {
                            continue;
                        }
                        catch (BreakException)
                        {
                            break;
                        }
                    }
                    break;
                case BreakStatement:
                    throw new BreakException();
                case ContinueStatement:
                    throw new ContinueException();
                case EmptyStatement:
                    break;
                default:
                    throw new NotImplementedException($"Error at line: {statement.lineNumber}. Execution not implemented for statement type {statement.GetType().Name}");
            }
        }

        private object EvaluateExpression(Expression expression)
        {
            switch (expression)
            {
                case LiteralExpression lit:
                    return lit.Value;
                case VariableExpression varExpr:
                    return context.GetVariable(varExpr.Name, varExpr.lineNumber);
                case BinaryExpression binExpr:
                    var left = EvaluateExpression(binExpr.Left);
                    var right = EvaluateExpression(binExpr.Right);
                    return EvaluateBinaryExpression(left, binExpr.Operator, right);
                case UnaryExpression unaryExpr:
                    return EvaluateUnaryExpression(unaryExpr);
                case LogicalExpression logExpr:
                    var leftLogic = EvaluateExpression(logExpr.Left);
                    var rightLogic = EvaluateExpression(logExpr.Right);
                    return EvaluateLogicalExpression(leftLogic, logExpr.Operator, rightLogic);
                case AssignmentExpression assignExpr:
                    var value = EvaluateExpression(assignExpr.Value);
                    context.SetVariable(assignExpr.Variable.Name, value, assignExpr.lineNumber);
                    return value;
                case GroupingExpression groupExpr:
                    return EvaluateExpression(groupExpr.Expression);
                case FunctionCallExpression func:
                    return EvaluateFunctionCall(func);
                default:
                    throw new NotImplementedException($"Error at line: {expression.lineNumber}. Evaluation not implemented for expression type {expression.GetType().Name}");
            }
        }

        private object EvaluateFunctionCall(FunctionCallExpression func)
        {
            var argumentValue = EvaluateExpression(func.Argument);
            return func switch
            {
                CeilExpression _ => Math.Ceiling(Convert.ToDouble(argumentValue)),
                FloorExpression _ => Math.Floor(Convert.ToDouble(argumentValue)),
                ToStringExpression _ => ConvertToString(argumentValue),
                ToFloatExpression _ => Convert.ToSingle(argumentValue),
                ToIntExpression _ => ConvertToInt(argumentValue, func.lineNumber),
                TypeExpression _ => EvaluateTypeExpression(argumentValue),
                _ => throw new NotImplementedException($"Error at line: {func.lineNumber}. Function {func.FunctionName} is not implemented.")
            };
        }

        private string EvaluateTypeExpression(object value)
        {
            return value switch
            {
                int _ => "INT",
                float _ => "FLOAT",
                double _ => "FLOAT",
                bool _ => "BOOL",
                string _ => "STRING",
                char _ => "CHAR",
                null => "NULL",
                _ => "UNKNOWN"
            };
        }

        private object EvaluateBinaryExpression(object left, Token operatorToken, object right)
        {
            if (operatorToken.Type == TokenType.CONCATENATE)
            {
                string leftStr = ConvertToString(left);
                string rightStr = ConvertToString(right);
                return leftStr + rightStr;
            }

            left = ConvertIfString(left);
            right = ConvertIfString(right);

            left = left is VariableExpression leftVar ? context.GetVariable(leftVar.Name, leftVar.lineNumber) : left;
            right = right is VariableExpression rightVar ? context.GetVariable(rightVar.Name, rightVar.lineNumber) : right;

            bool isLeftFloat = left is float;
            bool isRightFloat = right is float;

            // for PI, not ideal, only holds 7 decimal places
            if (left is double || right is double)
            {
                left = Convert.ToSingle(left);
                right = Convert.ToSingle(right);
            }

            if (left is int && isRightFloat)
            {
                left = Convert.ToSingle(left);
            }
            if (right is int && isLeftFloat)
            {
                right = Convert.ToSingle(right);
            }

            return operatorToken.Type switch
            {
                TokenType.ADD => PerformOperation(left, right, operatorToken.Value, operatorToken.Line),
                TokenType.SUB => PerformOperation(left, right, operatorToken.Value, operatorToken.Line),
                TokenType.MUL => PerformOperation(left, right, operatorToken.Value, operatorToken.Line),
                TokenType.DIV => PerformOperation(left, right, operatorToken.Value, operatorToken.Line),
                TokenType.MOD => PerformOperation(left, right, operatorToken.Value, operatorToken.Line),
                TokenType.GREATERTHAN => PerformOperation(left, right, operatorToken.Value, operatorToken.Line),
                TokenType.LESSERTHAN => PerformOperation(left, right, operatorToken.Value, operatorToken.Line),
                TokenType.GTEQ => PerformOperation(left, right, operatorToken.Value, operatorToken.Line),
                TokenType.LTEQ => PerformOperation(left, right, operatorToken.Value, operatorToken.Line),
                TokenType.EQUAL => PerformOperation(left, right, operatorToken.Value, operatorToken.Line),
                TokenType.NOTEQUAL => PerformOperation(left, right, operatorToken.Value, operatorToken.Line),
                TokenType.ADDASSIGNMENT => PerformOperation(left, right, "+", operatorToken.Line),
                TokenType.SUBASSIGNMENT => PerformOperation(left, right, "-", operatorToken.Line),
                TokenType.MULASSIGNMENT => PerformOperation(left, right, "*", operatorToken.Line),
                TokenType.DIVASSIGNMENT => PerformOperation(left, right, "/", operatorToken.Line),
                TokenType.MODASSIGNMENT => PerformOperation(left, right, "%", operatorToken.Line),
                _ => throw new NotImplementedException($"Error at line: {operatorToken.Line}. Operator {operatorToken.Type} is not implemented."),
            };
        }

        private object EvaluateLogicalExpression(object left, Token operatorToken, object right)
        {
            if (left is bool leftBool && right is bool rightBool)
            {
                return operatorToken.Type switch
                {
                    TokenType.AND => leftBool && rightBool,
                    TokenType.OR => leftBool || rightBool,
                    _ => throw new NotImplementedException($"Error at line: {operatorToken.Line}. Logical operator {operatorToken.Type} is not implemented."),
                };
            }

            throw new Exception($"Error at line: {operatorToken.Line}. Invalid operands for logical expression. Found: '{left}' and '{right}'");
        }

        private object EvaluateUnaryExpression(UnaryExpression expr)
        {
            object right = EvaluateExpression(expr.Right);
            right = EnsureCorrectType(right, expr.Operator.Type);

            return expr.Operator.Type switch
            {
                TokenType.SUB => right switch
                {
                    float rightFloat => -rightFloat,
                    int rightInt => -rightInt,
                    _ => throw new Exception($"Error at line: {expr.lineNumber}. Unary '-' expects a numeric operand.")
                },
                TokenType.ADD => right switch
                {
                    float rightFloat => rightFloat,
                    int rightInt => rightInt,
                    _ => throw new Exception($"Error at line: {expr.lineNumber}. Unary '+' expects a numeric operand.")
                },
                TokenType.NOT => right is bool rightBool ? !rightBool : throw new Exception($"Error at line: {expr.lineNumber}. Unary 'NOT' expects a boolean operand. Found: '{right}'"),
                TokenType.INCREMENT => right switch
                {
                    int rightInt => HandleIntegerOverflow(rightInt, 1, "+", expr.lineNumber),
                    _ => throw new Exception($"Error at line: {expr.lineNumber}. Can only use increment operator on integers.")
                },
                TokenType.DECREMENT => right switch
                {
                    int rightInt => HandleIntegerOverflow(rightInt, 1, "-", expr.lineNumber),
                    _ => throw new Exception($"Error at line: {expr.lineNumber}. Can only use decrement operator on integers.")
                },
                _ => throw new Exception($"Error at line: {expr.lineNumber}. Unsupported unary operator {expr.Operator.Type}.")
            };
        }

        #region HELPER METHODS
        private object EnsureCorrectType(object value, TokenType operationType)
        {
            switch (operationType)
            {
                case TokenType.SUB or TokenType.ADD:
                    if (value is string stringValue)
                    {
                        if (float.TryParse(stringValue, out float floatValue))
                        {
                            return floatValue;
                        }
                        if (int.TryParse(stringValue, out int intValue))
                        {
                            return intValue;
                        }
                    }
                    break;
                case TokenType.NOT:
                    if (value is string strValue && bool.TryParse(strValue, out bool boolValue))
                    {
                        return boolValue;
                    }
                    break;
            }
            return value;
        }

        private object PerformOperation(object left, object right, string operation, int lineNumber)
        {
            // Debugging
            //Console.WriteLine($"Performing operation {operation} on {left} {left.GetType()} and {right} {right.GetType()}.");

            if (left is float leftFloat && right is float rightFloat)
            {
                if (rightFloat == 0 && (operation == "/" || operation == "%")) throw new Exception($"Error at line: {lineNumber}. Error: Division by zero.");
                switch (operation)
                {
                    case "+": return leftFloat + rightFloat;
                    case "-": return leftFloat - rightFloat;
                    case "*": return leftFloat * rightFloat;
                    case "/": return leftFloat / rightFloat;
                    case "%": return leftFloat % rightFloat;
                    case "==": return leftFloat == rightFloat;
                    case "<>": return leftFloat != rightFloat;
                    case ">": return leftFloat > rightFloat;
                    case "<": return leftFloat < rightFloat;
                    case ">=": return leftFloat >= rightFloat;
                    case "<=": return leftFloat <= rightFloat;
                }
            }
            if (left is int leftInt && right is int rightInt)
            {
                if (rightInt == 0 && (operation == "/" || operation == "%")) throw new Exception($"Error at line: {lineNumber}. Error: Division by zero.");
                switch (operation)
                {
                    case "+": return HandleIntegerOverflow(leftInt, rightInt, operation, lineNumber);
                    case "-": return HandleIntegerOverflow(leftInt, rightInt, operation, lineNumber);
                    case "*": return HandleIntegerOverflow(leftInt, rightInt, operation, lineNumber);
                    case "/": return leftInt / rightInt;
                    case "%": return leftInt % rightInt;
                    case "==": return leftInt == rightInt;
                    case "<>": return leftInt != rightInt;
                    case ">": return leftInt > rightInt;
                    case "<": return leftInt < rightInt;
                    case ">=": return leftInt >= rightInt;
                    case "<=": return leftInt <= rightInt;
                }
            }

            if ((left is char leftChar && right is char rightChar) && (operation == "==" || operation == "<>"))
            {
                return operation == "==" ? left.Equals(right) : !left.Equals(right);
            }
            if ((left is string leftString && right is string rightString) && (operation == "==" || operation == "<>"))
            {
                return operation == "==" ? leftString.Equals(rightString) : !leftString.Equals(rightString);
            }
            if ((left is bool leftBool && right is bool rightBool) && (operation == "==" || operation == "<>"))
            {
                return operation == "==" ? leftBool == rightBool : leftBool != rightBool;
            }

            throw new Exception($"Error at line: {lineNumber}.Invalid operands for operation '{operation}'. Found: '{left}' and '{right}'.");
        }

        private void IncrementVariable(Variable variable)
        {
            object value = context.GetVariable(variable.Name, variable.lineNumber);
            if (value is int intValue) context.SetVariable(variable.Name, HandleIntegerOverflow(intValue, 1, "+", variable.lineNumber), variable.lineNumber);
            else throw new EvaluatorException($"Error at line: {variable.lineNumber}. Can only use increment operator on integers.");
        }

        private void DecrementVariable(Variable variable)
        {
            object value = context.GetVariable(variable.Name, variable.lineNumber);
            if (value is int intValue) context.SetVariable(variable.Name, HandleIntegerOverflow(intValue, 1, "-", variable.lineNumber), variable.lineNumber);
            else throw new EvaluatorException($"Error at line: {variable.lineNumber}. Can only use decrement operator on integers.");
        }

        private object HandleIntegerOverflow(int left, int right, string operation, int lineNumber)
        {
            try
            {
                return operation switch
                {
                    "+" => checked(left + right),
                    "-" => checked(left - right),
                    "*" => checked(left * right),
                    _ => left / right
                };
            }
            catch (OverflowException)
            {
                throw new Exception($"Error at line: {lineNumber}. Error: Integer overflow.");
            }
        }

<<<<<<< HEAD
        private int ConvertToInt(object value, int lineNumber)
=======
        public static int ConvertToInt(object value)
>>>>>>> d845ea66
        {
            if (value is float floatValue)
            {
                return (int)floatValue;
            }
            if (value is double doubleValue)
            {
                return (int)doubleValue;
            }
            if (value is string stringValue)
            {
                if (float.TryParse(stringValue, out float result))
                {
                    return (int)result;
                }
                else
                {
                    throw new Exception($"Error at line: {lineNumber}. Cannot convert '{stringValue}' to int.");
                }
            }
            if (value is char charValue)
            {
                if (char.IsDigit(charValue))
                {
                    return charValue - '0';
                }
                else
                {
                    // ASCII representation
                    Convert.ToInt32(value);
                }
            }
            return Convert.ToInt32(value);
        }

        private object ConvertIfString(object value)
        {
            if (value is string stringValue)
            {
                if (int.TryParse(stringValue, out int intValue))
                {
                    return intValue;
                }
                if (float.TryParse(stringValue, out float floatValue))
                {
                    return floatValue;
                }
                if (double.TryParse(stringValue, out double doubleValue))
                {
                    return doubleValue;
                }
            }
            return value;
        }

        public static string ConvertToString(object value)
        {
            return value switch
            {
                bool boolValue => boolValue ? "TRUE" : "FALSE",
                float floatValue => floatValue % 1 == 0 ? $"{floatValue}.0" : floatValue.ToString(),
                null => "",
                _ => value.ToString()
            };
        }

        private object GetDefaultValue(TokenType type)
        {
            return type switch
            {
                TokenType.INT => 0,
                TokenType.FLOAT => 0.0f,
                TokenType.CHAR => '\0',
                TokenType.BOOL => false,
                TokenType.STRING => "",
                _ => null
            };
        }
        #endregion HELPER METHODS
    }
}<|MERGE_RESOLUTION|>--- conflicted
+++ resolved
@@ -33,22 +33,10 @@
             }
             catch
             {
-<<<<<<< HEAD
-                throw new Exception($"Error at line: {lineNumber}. Type mismatch: Cannot declare '{name}' as {type} with value '{InterpreterClass.ConvertToString(value)}' type '{RetrieveType(value)}'.");
-            }
-
-            if (!IsTypeCompatible(value, type))
-            {
-                throw new Exception($"Error at line: {lineNumber}. Type mismatch: Cannot declare '{name}' as {type} with value '{InterpreterClass.ConvertToString(value)}' type {RetrieveType(value)}.");
-            }
-
-            variables[name] = (typedValue, type);
-=======
                 string valueString = InterpreterClass.ConvertToString(value);
                 string actualType = RetrieveType(value).ToString();
                 throw new Exception($"Type mismatch: Cannot declare '{name}' as {type} with value '{valueString}' type '{actualType}'.");
             }
->>>>>>> d845ea66
         }
 
         public object GetVariable(string name, int lineNumber)
@@ -80,21 +68,6 @@
                 }
                 catch
                 {
-<<<<<<< HEAD
-                    throw new Exception($"Error at line: {lineNumber}. Type mismatch: Cannot assign value '{InterpreterClass.ConvertToString(value)}' to '{name}' of type {type}.");
-                }
-
-                if (!IsTypeCompatible(value, type))
-                {
-                    throw new Exception($"Error at line: {lineNumber}. Type mismatch: Cannot assign value '{InterpreterClass.ConvertToString(value)}' to '{name}' of type {type}.");
-                }
-
-                variables[name] = (typedValue, type);
-                return;
-            }
-
-            throw Lexer.keywords.TryGetValue(name, out var _type) ? throw new Exception($"Error at line: {lineNumber}. Invalid use of reserved keyword '{name}'.")  : new Exception($"Variable '{name}' is not defined.");
-=======
                     string valueString = InterpreterClass.ConvertToString(value);
                     string actualType = RetrieveType(value).ToString();
                     throw new Exception($"Type mismatch: Cannot assign value '{valueString}' type '{actualType}' to '{name}' type {type}.");
@@ -104,7 +77,6 @@
             }
 
             throw Lexer.keywords.TryGetValue(name, out var _type) ? throw new Exception($"Invalid use of reserved keyword '{name}'.") : new Exception($"Variable '{name}' is not defined.");
->>>>>>> d845ea66
         }
 
         private object ConvertToType(object value, TokenType type)
@@ -546,11 +518,7 @@
             }
         }
 
-<<<<<<< HEAD
         private int ConvertToInt(object value, int lineNumber)
-=======
-        public static int ConvertToInt(object value)
->>>>>>> d845ea66
         {
             if (value is float floatValue)
             {
